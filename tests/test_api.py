--- conflicted
+++ resolved
@@ -171,12 +171,7 @@
     def test_get(self, mock_urlopen):
         # mock up an urlopen compatible response object and pretend to have no
         # cached results; similar pattern for all test_get_* methods below.
-<<<<<<< HEAD
-        mock_urlopen.return_value = StringIO(self.test_xml)
-=======
         mock_urlopen.return_value.read.return_value = self.test_xml
-        self.cache.get.return_value = None
->>>>>>> 717a7bc6
 
         result = self.api.get('foo/Bar', {'a':[1,2,3]})
 
@@ -199,18 +194,11 @@
         """Make sure that we don't try to call the API if the result is cached."""
         # mock up a urlopen compatible error response, and pretend to have a
         # good test response cached.
-<<<<<<< HEAD
-        mock_urlopen.return_value = StringIO(self.error_xml)
+        mock_urlopen.return_value.read.return_value = self.error_xml
         
         with mock.patch.object(self.api.cache, 'get') as cache_get:
             cache_get.return_value = self.test_xml
             result = self.api.get('foo/Bar', {'a':[1,2,3]})
-=======
-        mock_urlopen.return_value.read.return_value = self.error_xml
-        self.cache.get.return_value = self.test_xml
-
-        result = self.api.get('foo/Bar', {'a':[1,2,3]})
->>>>>>> 717a7bc6
 
         # Ensure this is really not called.
         self.assertFalse(mock_urlopen.called)
@@ -233,26 +221,13 @@
 
     @mock.patch('urllib2.urlopen')
     def test_get_with_apikey(self, mock_urlopen):
-<<<<<<< HEAD
-        mock_urlopen.return_value = StringIO(self.test_xml)
-=======
         mock_urlopen.return_value.read.return_value = self.test_xml
-        self.cache.get.return_value = None
->>>>>>> 717a7bc6
 
         self.api.api_key = (1, 'code')
 
         self.api.get('foo', {'a':[2,3,4]})
 
         # Make sure the api key id and verification code were passed
-<<<<<<< HEAD
-        self.assertEqual(mock_urlopen.mock_calls, [
-                mock.call(
-                    'https://api.eveonline.com/foo.xml.aspx',
-                    'a=2%2C3%2C4&keyID=1&vCode=code',
-                ),
-            ])
-=======
         self.assertTrue(mock_urlopen.called)
         self.assertTrue(len(mock_urlopen.call_args[0]) > 0)
 
@@ -262,20 +237,15 @@
             request.get_full_url()
         )
         self.assertEqual(
-            'a=2%2C3%2C4&vCode=code&keyID=1',
+            'a=2%2C3%2C4&keyID=1&vCode=code',
             request.get_data()
         )
->>>>>>> 717a7bc6
 
     @mock.patch('urllib2.urlopen')
     def test_get_with_error(self, mock_urlopen):
         # I had to go digging in the source code for urllib2 to find out
         # how to manually instantiate HTTPError instances. :( The empty
         # dict is the headers object.
-<<<<<<< HEAD
-        mock_urlopen.return_value = urllib2.HTTPError(
-            "http://api.eveonline.com/eve/Error", 404, "Not found!", {}, StringIO(self.error_xml))
-=======
         def raise_http_error(*args, **kw):
             raise urllib2.HTTPError(
                 "http://api.eveonline.com/eve/Error",
@@ -285,7 +255,6 @@
                 StringIO(self.error_xml)
             )
         mock_urlopen.side_effect = raise_http_error
-        self.cache.get.return_value = None
 
         self.assertRaises(evelink_api.APIError,
             self.api.get, 'eve/Error')
@@ -308,8 +277,6 @@
                 StringIO(compress(self.error_xml))
             )
         mock_urlopen.side_effect = raise_http_error
-        self.cache.get.return_value = None
->>>>>>> 717a7bc6
 
         self.assertRaises(evelink_api.APIError,
             self.api.get, 'eve/Error')
@@ -322,12 +289,7 @@
     def test_cached_get_with_error(self, mock_urlopen):
         """Make sure that we don't try to call the API if the result is cached."""
         # mocked response is good now, with the error response cached.
-<<<<<<< HEAD
-        mock_urlopen.return_value = StringIO(self.test_xml)
-=======
         mock_urlopen.return_value.read.return_value = self.test_xml
-        self.cache.get.return_value = self.error_xml
->>>>>>> 717a7bc6
 
         with mock.patch.object(self.api.cache, 'get') as cache_get:
             cache_get.return_value = self.error_xml
@@ -344,7 +306,6 @@
     def test_get_request_compress_response(self, mock_urlopen):
         mock_urlopen.return_value.read.return_value = compress(self.test_xml)
         mock_urlopen.return_value.info.return_value.get.return_value = 'gzip'
-        self.cache.get.return_value = None
 
         result = self.api.get('foo/Bar', {'a':[1,2,3]})
         self.assertTrue(mock_urlopen.called)
